--- conflicted
+++ resolved
@@ -2,7 +2,10 @@
 name    = "sd-utils"
 version = "0.1.0"
 
-edition = "2021"
+edition.workspace      = true
+license.workspace      = true
+repository.workspace   = true
+rust-version.workspace = true
 
 [dependencies]
 # Spacedrive Sub-crates
@@ -12,9 +15,5 @@
 prisma-client-rust = { workspace = true }
 rspc               = { workspace = true, features = ["unstable"] }
 thiserror          = { workspace = true }
-<<<<<<< HEAD
-uuid               = { workspace = true }
-tracing 					 = { workspace = true }
-=======
-uuid               = { workspace = true }
->>>>>>> 139ba6e1
+tracing            = { workspace = true }
+uuid               = { workspace = true }