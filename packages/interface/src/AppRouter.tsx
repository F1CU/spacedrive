import { useCurrentLibrary, useInvalidateQuery } from '@sd/client';
import { Route, Routes, useLocation } from 'react-router-dom';

import { AppLayout } from './AppLayout';
import { NotFound } from './NotFound';
import { useKeyboardHandler } from './hooks/useKeyboardHandler';
import { ContentScreen } from './screens/Content';
import { DebugScreen } from './screens/Debug';
import { LocationExplorer } from './screens/LocationExplorer';
import { OverviewScreen } from './screens/Overview';
import { PhotosScreen } from './screens/Photos';
import { RedirectPage } from './screens/Redirect';
import { TagExplorer } from './screens/TagExplorer';
import { SettingsScreen } from './screens/settings/Settings';
import AppearanceSettings from './screens/settings/client/AppearanceSettings';
import ExtensionSettings from './screens/settings/client/ExtensionsSettings';
import GeneralSettings from './screens/settings/client/GeneralSettings';
import KeybindingSettings from './screens/settings/client/KeybindingSettings';
import PrivacySettings from './screens/settings/client/PrivacySettings';
import AboutSpacedrive from './screens/settings/info/AboutSpacedrive';
import Changelog from './screens/settings/info/Changelog';
import Support from './screens/settings/info/Support';
import ContactsSettings from './screens/settings/library/ContactsSettings';
import KeysSettings from './screens/settings/library/KeysSetting';
import LibraryGeneralSettings from './screens/settings/library/LibraryGeneralSettings';
import LocationSettings from './screens/settings/library/LocationSettings';
import NodesSettings from './screens/settings/library/NodesSettings';
import SecuritySettings from './screens/settings/library/SecuritySettings';
import SharingSettings from './screens/settings/library/SharingSettings';
import SyncSettings from './screens/settings/library/SyncSettings';
import TagsSettings from './screens/settings/library/TagsSettings';
import ExperimentalSettings from './screens/settings/node/ExperimentalSettings';
import LibrarySettings from './screens/settings/node/LibrariesSettings';
import P2PSettings from './screens/settings/node/P2PSettings';

export function AppRouter() {
<<<<<<< HEAD
	const { library } = useCurrentLibrary();
=======
	const location = useLocation();
	const state = location.state as { backgroundLocation?: Location };
	const libraryState = useLibraryStore();
	const navigate = useNavigate();
	const { data: libraries } = useBridgeQuery(['library.list']);
>>>>>>> 2fda5b9c

	useKeyboardHandler();
	useInvalidateQuery();

	return (
		<Routes>
			<Route path="onboarding" element={<p>TODO</p>} />
			<Route element={<AppLayout />}>
				{/* As we are caching the libraries in localStore so this *shouldn't* result is visual problems unless something else is wrong */}
				{library === undefined ? (
					<Route
						path="*"
						element={
							<h1 className="text-white p-4">Please select or create a library in the sidebar.</h1>
						}
					/>
				) : (
					<>
						<Route index element={<RedirectPage to="/overview" />} />
						<Route path="overview" element={<OverviewScreen />} />
						<Route path="content" element={<ContentScreen />} />
						<Route path="photos" element={<PhotosScreen />} />
						<Route path="debug" element={<DebugScreen />} />
						<Route path={'settings'} element={<SettingsScreen />}>
							<Route index element={<GeneralSettings />} />
							<Route path="general" element={<GeneralSettings />} />
							<Route path="appearance" element={<AppearanceSettings />} />
							<Route path="keybindings" element={<KeybindingSettings />} />
							<Route path="extensions" element={<ExtensionSettings />} />
							<Route path="p2p" element={<P2PSettings />} />
							<Route path="contacts" element={<ContactsSettings />} />
							<Route path="experimental" element={<ExperimentalSettings />} />
							<Route path="keys" element={<KeysSettings />} />
							<Route path="libraries" element={<LibrarySettings />} />
							<Route path="security" element={<SecuritySettings />} />
							<Route path="locations" element={<LocationSettings />} />
							<Route path="sharing" element={<SharingSettings />} />
							<Route path="sync" element={<SyncSettings />} />
							<Route path="tags" element={<TagsSettings />} />
							<Route path="library" element={<LibraryGeneralSettings />} />
							<Route path="locations" element={<LocationSettings />} />
							<Route path="tags" element={<TagsSettings />} />
							<Route path="nodes" element={<NodesSettings />} />
							<Route path="keys" element={<KeysSettings />} />
							<Route path="privacy" element={<PrivacySettings />} />
							<Route path="about" element={<AboutSpacedrive />} />
							<Route path="changelog" element={<Changelog />} />
							<Route path="support" element={<Support />} />
						</Route>
						<Route path="location/:id" element={<LocationExplorer />} />
						<Route path="tag/:id" element={<TagExplorer />} />
						<Route path="*" element={<NotFound />} />
					</>
				)}
			</Route>
		</Routes>
	);
}<|MERGE_RESOLUTION|>--- conflicted
+++ resolved
@@ -1,5 +1,5 @@
 import { useCurrentLibrary, useInvalidateQuery } from '@sd/client';
-import { Route, Routes, useLocation } from 'react-router-dom';
+import { Route, Routes } from 'react-router-dom';
 
 import { AppLayout } from './AppLayout';
 import { NotFound } from './NotFound';
@@ -34,15 +34,7 @@
 import P2PSettings from './screens/settings/node/P2PSettings';
 
 export function AppRouter() {
-<<<<<<< HEAD
 	const { library } = useCurrentLibrary();
-=======
-	const location = useLocation();
-	const state = location.state as { backgroundLocation?: Location };
-	const libraryState = useLibraryStore();
-	const navigate = useNavigate();
-	const { data: libraries } = useBridgeQuery(['library.list']);
->>>>>>> 2fda5b9c
 
 	useKeyboardHandler();
 	useInvalidateQuery();
