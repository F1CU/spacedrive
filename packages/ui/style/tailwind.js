const defaultTheme = require('tailwindcss/defaultTheme');

function alpha(variableName) {
	// some tailwind magic to allow us to specify opacity with CSS variables (eg: bg-app/80)
	// https://tailwindcss.com/docs/customizing-colors#using-css-variables
	return `hsla(var(${variableName}), <alpha-value>)`;
}

module.exports = function (app, options) {
	let config = {
		content: [
			`../../apps/${app}/src/**/*.{ts,tsx,html,stories.tsx}`,
			'../../packages/*/src/**/*.{ts,tsx,html,stories.tsx}',
			'../../interface/**/*.{ts,tsx,html,stories.tsx}'
		],
		darkMode: 'class',
		theme: {
			screens: {
				xs: '475px',
				sm: '650px',
				md: '868px',
				lg: '1024px',
				xl: '1280px',
				...defaultTheme.screens
			},
<<<<<<< HEAD
			fontWeight: {
				thin: '100',
				extralight: '200',
				light: '200',
				normal: '300',
				medium: '400',
				semibold: '500',
				bold: '600',
				extrabold: '700',
				black: '800',
				extrablack: '900'
=======
			fontFamily: {
				sans: [...defaultTheme.fontFamily.sans],
				plex: ['IBM Plex Sans', ...defaultTheme.fontFamily.sans]
>>>>>>> 8c9a43af
			},
			fontSize: {
				'tiny': '.65rem',
				'xs': '.75rem',
				'sm': '.80rem',
				'base': '1rem',
				'lg': '1.125rem',
				'xl': '1.25rem',
				'2xl': '1.5rem',
				'3xl': '1.875rem',
				'4xl': '2.25rem',
				'5xl': '3rem',
				'6xl': '4rem',
				'7xl': '5rem'
			},
			extend: {
				colors: {
					accent: {
						DEFAULT: alpha('--color-accent'),
						faint: alpha('--color-accent-faint'),
						deep: alpha('--color-accent-deep')
					},
					ink: {
						DEFAULT: alpha('--color-ink'),
						dull: alpha('--color-ink-dull'),
						faint: alpha('--color-ink-faint')
					},
					sidebar: {
						DEFAULT: alpha('--color-sidebar'),
						box: alpha('--color-sidebar-box'),
						line: alpha('--color-sidebar-line'),
						ink: alpha('--color-sidebar-ink'),
						inkFaint: alpha('--color-sidebar-ink-faint'),
						inkDull: alpha('--color-sidebar-ink-dull'),
						divider: alpha('--color-sidebar-divider'),
						button: alpha('--color-sidebar-button'),
						selected: alpha('--color-sidebar-selected'),
						shade: alpha('--color-sidebar-shade')
					},
					app: {
						DEFAULT: alpha('--color-app'),
						box: alpha('--color-app-box'),
						darkBox: alpha('--color-app-dark-box'),
						darkerBox: alpha('--color-app-darker-box'),
						lightBox: alpha('--color-app-light-box'),
						overlay: alpha('--color-app-overlay'),
						input: alpha('--color-app-input'),
						focus: alpha('--color-app-focus'),
						line: alpha('--color-app-line'),
						divider: alpha('--color-app-divider'),
						button: alpha('--color-app-button'),
						selected: alpha('--color-app-selected'),
						selectedItem: alpha('--color-app-selected-item'),
						hover: alpha('--color-app-hover'),
						active: alpha('--color-app-active'),
						shade: alpha('--color-app-shade'),
						frame: alpha('--color-app-frame'),
						slider: alpha('--color-app-slider'),
						explorerScrollbar: alpha('--color-app-explorer-scrollbar')
					},
					menu: {
						DEFAULT: alpha('--color-menu'),
						line: alpha('--color-menu-line'),
						hover: alpha('--color-menu-hover'),
						selected: alpha('--color-menu-selected'),
						shade: alpha('--color-menu-shade'),
						ink: alpha('--color-menu-ink'),
						faint: alpha('--color-menu-faint')
					},
					// legacy support
					primary: {
						DEFAULT: '#2599FF',
						50: '#FFFFFF',
						100: '#F1F8FF',
						200: '#BEE1FF',
						300: '#8BC9FF',
						400: '#58B1FF',
						500: '#2599FF',
						600: '#0081F1',
						700: '#0065BE',
						800: '#004A8B',
						900: '#002F58'
					},
					gray: {
						DEFAULT: '#505468',
						50: '#F1F1F4',
						100: '#E8E9ED',
						150: '#E0E1E6',
						200: '#D8DAE3',
						250: '#D2D4DC',
						300: '#C0C2CE',
						350: '#A6AABF',
						400: '#9196A8',
						450: '#71758A',
						500: '#303544',
						550: '#20222d',
						600: '#171720',
						650: '#121219',
						700: '#121317',
						750: '#0D0E11',
						800: '#0C0C0F',
						850: '#08090D',
						900: '#060609',
						950: '#030303'
					}
				},
				extend: {
					transitionTimingFunction: {
						'css': 'ease',
						'css-in': 'ease-in',
						'css-out': 'ease-out',
						'css-in-out': 'ease-in-out',
						'in-sine': 'cubic-bezier(0.12, 0, 0.39, 0)',
						'out-sine': 'cubic-bezier(0.61, 1, 0.88, 1)',
						'in-out-sine': 'cubic-bezier(0.37, 0, 0.63, 1)',
						'in-quad': 'cubic-bezier(0.11, 0, 0.5, 0)',
						'out-quad': 'cubic-bezier(0.5, 1, 0.89, 1)',
						'in-out-quad': 'cubic-bezier(0.45, 0, 0.55, 1)',
						'in-cubic': 'cubic-bezier(0.32, 0, 0.67, 0)',
						'out-cubic': 'cubic-bezier(0.33, 1, 0.68, 1)',
						'in-out-cubic': 'cubic-bezier(0.65, 0, 0.35, 1)',
						'in-quart': 'cubic-bezier(0.5, 0, 0.75, 0)',
						'out-quart': 'cubic-bezier(0.25, 1, 0.5, 1)',
						'in-out-quart': 'cubic-bezier(0.76, 0, 0.24, 1)',
						'in-quint': 'cubic-bezier(0.64, 0, 0.78, 0)',
						'out-quint': 'cubic-bezier(0.22, 1, 0.36, 1)',
						'in-out-quint': 'cubic-bezier(0.83, 0, 0.17, 1)',
						'in-expo': 'cubic-bezier(0.7, 0, 0.84, 0)',
						'out-expo': 'cubic-bezier(0.16, 1, 0.3, 1)',
						'in-out-expo': 'cubic-bezier(0.87, 0, 0.13, 1)',
						'in-circ': 'cubic-bezier(0.55, 0, 1, 0.45)',
						'out-circ': 'cubic-bezier(0, 0.55, 0.45, 1)',
						'in-out-circ': 'cubic-bezier(0.85, 0, 0.15, 1)',
						'in-back': 'cubic-bezier(0.36, 0, 0.66, -0.56)',
						'out-back': 'cubic-bezier(0.34, 1.56, 0.64, 1)',
						'in-out-back': 'cubic-bezier(0.68, -0.6, 0.32, 1.6)'
					}
				}
			}
		},
		plugins: [
			require('@tailwindcss/forms'),
			require('tailwindcss-animate'),
			require('@headlessui/tailwindcss'),
			require('tailwindcss-radix')(),
			require('@tailwindcss/typography')
		]
	};

	return config;
};

// 	primary: {
// 		DEFAULT: '#2599FF',
// 		50: '#FFFFFF',
// 		100: '#F1F8FF',
// 		200: '#BEE1FF',
// 		300: '#8BC9FF',
// 		400: '#58B1FF',
// 		500: '#2599FF',
// 		600: '#0081F1',
// 		700: '#0065BE',
// 		800: '#004A8B',
// 		900: '#002F58'
// 	},
// 	gray: {
// 		DEFAULT: '#505468',
// 		50: '#F1F1F4',
// 		100: '#E8E9ED',
// 		150: '#E0E1E6',
// 		200: '#D8DAE3',
// 		250: '#D2D4DC',
// 		300: '#C0C2CE',
// 		350: '#A6AABF',
// 		400: '#9196A8',
// 		450: '#71758A',
// 		500: '#303544',
// 		550: '#20222d',
// 		600: '#171720',
// 		650: '#121219',
// 		700: '#121317',
// 		750: '#0D0E11',
// 		800: '#0C0C0F',
// 		850: '#08090D',
// 		900: '#060609',
// 		950: '#030303'
// 	}
// },
// fontFamily: { sans: ['Inter', ...defaultTheme.fontFamily.sans] }<|MERGE_RESOLUTION|>--- conflicted
+++ resolved
@@ -23,7 +23,6 @@
 				xl: '1280px',
 				...defaultTheme.screens
 			},
-<<<<<<< HEAD
 			fontWeight: {
 				thin: '100',
 				extralight: '200',
@@ -35,11 +34,10 @@
 				extrabold: '700',
 				black: '800',
 				extrablack: '900'
-=======
+			},
 			fontFamily: {
 				sans: [...defaultTheme.fontFamily.sans],
 				plex: ['IBM Plex Sans', ...defaultTheme.fontFamily.sans]
->>>>>>> 8c9a43af
 			},
 			fontSize: {
 				'tiny': '.65rem',
